import { Client, Events, GatewayIntentBits, TextChannel, Message, EmbedBuilder } from 'discord.js';
import { PubgApiService } from './pubg-api.service';
import { DiscordPlayerMatchStats, DiscordMatchGroupSummary } from '../types/discord-match-summary.types';
import { PubgStorageService } from './pubg-storage.service';
import { LogPlayerKillV2 } from '../types/pubg-telemetry.types';

export class DiscordBotService {
    private readonly client: Client;
    private readonly prefix = '!pubg';
    private readonly pubgStorageService: PubgStorageService;

    constructor(
        private readonly pubgApiService: PubgApiService,
    ) {
        this.client = new Client({
            intents: [
                GatewayIntentBits.Guilds,
                GatewayIntentBits.GuildMessages,
                GatewayIntentBits.MessageContent,
            ],
        });
        this.pubgStorageService = new PubgStorageService();
        this.setupEventHandlers();
    }

    public async initialize(): Promise<void> {
        console.log('Initializing Discord bot...');
        await this.client.login(process.env.DISCORD_TOKEN);
    }

    public async sendMatchSummary(channelId: string, summary: DiscordMatchGroupSummary): Promise<void> {
        const channel = await this.client.channels.fetch(channelId) as TextChannel;
        if (!channel) {
            throw new Error(`Could not find channel with ID ${channelId}`);
        }
        const embeds = await this.createMatchSummaryEmbeds(summary);
        if (!embeds || !embeds.length) {
            console.error('No embeds were created for match summary');
            return;
        }
        for (const embed of embeds) {
            await channel.send({ embeds: [embed] });
        }
    }

    private setupEventHandlers(): void {
        this.client.on(Events.MessageCreate, async (message) => {
            if (!message.content.startsWith(this.prefix) || message.author.bot) {
                return;
            }

            const args = message.content.slice(this.prefix.length).trim().split(/ +/);
            const command = args.shift()?.toLowerCase();

            switch (command) {
                case 'add':
                    await this.handleAddPlayer(message, args);
                    break;
                case 'remove':
                    await this.handleRemovePlayer(message, args);
                    break;
                case 'list':
                    await this.handleListPlayers(message);
                    break;
            }
        });
    }

    private async handleAddPlayer(message: Message, args: string[]): Promise<void> {
        if (args.length < 1) {
            await message.reply('Please provide a PUBG player name');
            return;
        }

        const playerName = args[0];
        try {
            const player = await this.pubgApiService.getPlayer(playerName);
            // Save player data using storage service
            await this.pubgStorageService.addPlayer(player.data[0]);

            await message.reply(`Player ${playerName} added to monitoring list`);
        } catch (error) {
            const err = error as Error;
            await message.reply(`Failed to add player ${playerName}: ${err.message}`);
        }
    }

    private async handleRemovePlayer(message: Message, args: string[]): Promise<void> {
        if (args.length < 1) {
            await message.reply('Please provide a PUBG player name');
            return;
        }

        const playerName = args[0];
        try {
            await this.pubgStorageService.removePlayer(playerName);
            await message.reply(`Player ${playerName} removed from monitoring list`);
        } catch (error) {
            const err = error as Error;
            await message.reply(`Failed to remove player ${playerName}: ${err.message}`);
        }
    }

    private async handleListPlayers(message: Message): Promise<void> {
        const players = await this.pubgStorageService.getAllPlayers();
        if (players.length === 0) {
            await message.reply('No players are being monitored in this channel');
            return;
        }

        const playerList = players.map(p => p.name).join('\n');
        await message.reply(`Monitored players:\n${playerList}`);
    }

    private async createMatchSummaryEmbeds(summary: DiscordMatchGroupSummary): Promise<EmbedBuilder[]> {
        const { mapName, gameMode, playedAt, players } = summary;
        const teamRankText = summary.teamRank ? `🏆 Team Rank: #${summary.teamRank}` : 'N/A';

        // Format the date and time
       const matchDate = new Date(playedAt);
       const dateString = matchDate.toLocaleTimeString('en-ZA', {
           year: 'numeric',
           month: '2-digit',
           day: '2-digit',
           hour: '2-digit',
           minute: '2-digit',
           hour12: false,
           timeZone: 'Africa/Johannesburg'
       }).replace(',', '');

        // Calculate total damage and total kills
        const totalDamage = players.reduce((acc, player) => acc + (player.stats?.damageDealt || 0), 0);
        const totalKills = players.reduce((acc, player) => acc + (player.stats?.kills || 0), 0);

        const mainEmbed = new EmbedBuilder()
            .setTitle(`🎮 PUBG Match Summary`)
            .setDescription(`**⏰ Date:** ${dateString}`)
            .addFields(
                { name: '📍 Map', value: this.formatMapName(mapName), inline: true },
                { name: '🎯 Mode', value: this.formatGameMode(gameMode), inline: true },
                { name: '🏆 Team Rank', value: teamRankText, inline: true },
                { name: '💥 Total Damage', value: `${Math.round(totalDamage)}`, inline: true },
                { name: '🔫 Total Kills', value: `${totalKills}`, inline: true }
            )
            .setColor(0x00AE86);

        const killEvents = await this.pubgApiService.fetchAndFilterLogPlayerKillV2Events(summary.telemetryUrl!, players.map(p => p.name));

        const playerEmbeds = players.map(player => {
            const playerStats = this.formatPlayerStats(matchDate,summary.matchId, player, killEvents);
            return new EmbedBuilder()
                .setTitle(`Player: ${player.name}`)
                .setDescription(playerStats)
                .setColor(0x00AE86);
        });

        return [mainEmbed, ...playerEmbeds];
    }

    private formatMapName(mapName: string): string {
        const mapNames: Record<string, string> = {
            'Baltic_Main': 'Erangel',
            'Desert_Main': 'Miramar',
            'Savage_Main': 'Sanhok',
            'DihorOtok_Main': 'Vikendi',
            'Range_Main': 'Camp Jackal',
            'Summerland_Main': 'Karakin',
            'Tiger_Main': 'Taego',
            'Kiki_Main': 'Deston'
        };
        return mapNames[mapName] || mapName;
    }

    private formatGameMode(mode: string): string {
        const modes: Record<string, string> = {
            'squad': 'Squad TPP',
            'squad-fpp': 'Squad FPP',
            'duo': 'Duo TPP',
            'duo-fpp': 'Duo FPP',
            'solo': 'Solo TPP',
            'solo-fpp': 'Solo FPP',
        };
        return modes[mode.toLowerCase()] || mode;
    }

    private formatPlayerStats(matchStartTime: Date,matchId: string, player: DiscordPlayerMatchStats, killEvents: LogPlayerKillV2[]): string {
        const { stats } = player;
        if (!stats) {
            return 'No stats available';
        }
        const survivalMinutes = Math.round(stats.timeSurvived / 60);
        const kmWalked = (stats.walkDistance / 1000).toFixed(1);
        const accuracy = stats.kills > 0 && stats.headshotKills > 0 
            ? ((stats.headshotKills / stats.kills) * 100).toFixed(1) 
            : '0';

        const killDetails = this.getKillDetails(player.name, killEvents, matchStartTime);

        const statsDetails = [
            `🔫 **Kills:** ${stats.kills} (${stats.headshotKills} headshots)`,
            `🔨 **DBNOs:** ${stats.DBNOs}`,
            `💥 **Damage:** ${Math.round(stats.damageDealt)} (${stats.assists} assists)`,
            `🎯 **Headshot %:** ${accuracy}%`,
            `⏱️ **Survival:** ${survivalMinutes}min`,
            `🎯 **Longest Kill:** ${Math.round(stats.longestKill)}m`,
            `🚶 **Distance:** ${kmWalked}km`,            
            stats.revives > 0 ? `🛡️ **Revives:** ${stats.revives}` : '',           
            `[🎯 **2D Replay**](https://pubg.sh/${player.name}/steam/${matchId})`
        ];

        if (killDetails) {
            statsDetails.push('*** KILLS ***', killDetails);
        }

        return statsDetails.filter(Boolean).join('\n');
    }

    private getKillDetails(playerName: string, killEvents: LogPlayerKillV2[], matchStartTime: Date): string | null {
        const playerKills = killEvents.filter(event => event.killer?.name === playerName || event.dBNOMaker?.name === playerName || event.victim?.name === playerName);
        if (playerKills.length === 0) {
            return null;
        }

        return playerKills.map(kill => {
            let killDetails = '';
            const eventTime = new Date(kill._D);
            const relativeSeconds = Math.round((eventTime.getTime() - matchStartTime.getTime()) / 1000);
            const minutes = Math.floor(relativeSeconds / 60);
            const seconds = relativeSeconds % 60;
            const relativeTime = `${minutes.toString().padStart(2, '0')}:${seconds.toString().padStart(2, '0')}`;

<<<<<<< HEAD
            const getKillerName = (damageInfo: any, killer: any) => {
                if (damageInfo?.damageReason === 'None') return 'Bluezone';
                if (damageInfo?.damageReason === 'Fall') return 'Fall Damage';
                if (damageInfo?.damageReason === 'RedZone') return 'Redzone';
                return killer?.name || 'Unknown Player';
=======
            const getKillerName = (damageInfo: any) => {
                if (damageInfo?.damageReason === 'None') return 'Bluezone';
                if (damageInfo?.damageReason === 'Fall') return 'Fall Damage';
                if (damageInfo?.damageReason === 'RedZone') return 'Redzone';
                return kill.killer?.name || kill.dBNOMaker?.name || 'Unknown Player';
>>>>>>> 14c7122d
            };

            const getWeaponName = (damageInfo: any) => {
                if (!damageInfo?.damageCauserName || damageInfo.damageCauserName === 'None') {
                    if (damageInfo?.damageReason === 'None') return 'Bluezone';
                    if (damageInfo?.damageReason === 'Fall') return 'Fall';
                    if (damageInfo?.damageReason === 'RedZone') return 'Bomb';
                    return 'Unknown';
<<<<<<< HEAD
=======
                }
                return this.getReadableWeaponName(damageInfo.damageCauserName);
            };

            if (kill.dBNOMaker?.name === playerName) {
                const weapon = getWeaponName(kill.dBNODamageInfo);
                const distance = kill.dBNODamageInfo?.distance 
                    ? `${Math.round(kill.dBNODamageInfo.distance / 100)}m`
                    : 'N/A';

                const icon = '🤜';
                const actionType = 'Knock';
                const victimName = kill.victim?.name || 'Unknown';
                    
                killDetails += `${relativeTime}: ${icon} ${actionType} - [${victimName}](https://www.pubgrank.org/profile/${victimName}) (${weapon}, ${distance})`;
            }
            if (kill.killer?.name === playerName) {
                const weapon = getWeaponName(kill.killerDamageInfo);
                const distance = kill.killerDamageInfo?.distance 
                    ? `${Math.round(kill.killerDamageInfo.distance / 100)}m`
                    : 'N/A';

                const icon = '💀';
                const actionType = 'Kill';
                const victimName = kill.victim?.name || 'Unknown';
                if (killDetails !== '') {
                    killDetails += '\n';
>>>>>>> 14c7122d
                }
                return this.getReadableWeaponName(damageInfo.damageCauserName);
            };

<<<<<<< HEAD
            if (kill.victim?.name === playerName) {
                // For knocks
                if (!kill.finisher) { // This is a knock, not a finish
                    const knockerName = getKillerName(kill.dBNODamageInfo, kill.dBNOMaker);
                    const weapon = getWeaponName(kill.dBNODamageInfo);
                    const distance = kill.dBNODamageInfo?.distance 
                        ? `${Math.round(kill.dBNODamageInfo.distance / 100)}m`
                        : '0m';

                    const icon = '🔻';
                    const actionType = 'Knocked by';
                    if (killDetails !== '') {
                        killDetails += '\n';
                    }
                    killDetails += `${relativeTime}: ${icon} ${actionType} - [${knockerName}](https://www.pubgrank.org/profile/${knockerName}) (${weapon}, ${distance})`;
                }

                // For kills/finishes
                const killerName = getKillerName(kill.killerDamageInfo, kill.killer);
=======
            if (kill.dBNOMaker?.name !== playerName && kill.victim?.name === playerName) {
                const dBNOMakerName = kill.dBNOMaker?.name || 'Unknown';
                const weapon = getWeaponName(kill.dBNODamageInfo);
                const distance = kill.dBNODamageInfo?.distance 
                    ? `${Math.round(kill.dBNODamageInfo.distance / 100)}m`
                    : 'N/A';

                const icon = '🔻';
                const actionType = 'Knocked by';
                if (killDetails !== '') {
                    killDetails += '\n';
                }
                killDetails += `${relativeTime}: ${icon} ${actionType} - [${dBNOMakerName}](https://www.pubgrank.org/profile/${dBNOMakerName}) (${weapon}, ${distance})`;
            }
            
            if (kill.victim?.name === playerName) {
                const killerName = getKillerName(kill.killerDamageInfo);
>>>>>>> 14c7122d
                const weapon = getWeaponName(kill.killerDamageInfo);
                const distance = kill.killerDamageInfo?.distance 
                    ? `${Math.round(kill.killerDamageInfo.distance / 100)}m`
                    : '0m';

                const icon = '☠️';
                const actionType = 'Killed by';
                if (killDetails !== '') {
                    killDetails += '\n';
                }
                killDetails += `${relativeTime}: ${icon} ${actionType} - [${killerName}](https://www.pubgrank.org/profile/${killerName}) (${weapon}, ${distance})`;
            }

            return killDetails;
        }).join('\n');
    }

    private getReadableWeaponName(weaponCode: string): string {
        return weaponCode
        .replace(/^Weap/, "") // Remove "Weap" prefix
        .replace(/_C$/, "") // Remove "_C" suffix
        .replace(/([a-z])([A-Z])/g, "$1 $2") // Add space between camel case words
        .trim(); // Trim any extra whitespace;
    }
} <|MERGE_RESOLUTION|>--- conflicted
+++ resolved
@@ -229,19 +229,11 @@
             const seconds = relativeSeconds % 60;
             const relativeTime = `${minutes.toString().padStart(2, '0')}:${seconds.toString().padStart(2, '0')}`;
 
-<<<<<<< HEAD
-            const getKillerName = (damageInfo: any, killer: any) => {
-                if (damageInfo?.damageReason === 'None') return 'Bluezone';
-                if (damageInfo?.damageReason === 'Fall') return 'Fall Damage';
-                if (damageInfo?.damageReason === 'RedZone') return 'Redzone';
-                return killer?.name || 'Unknown Player';
-=======
             const getKillerName = (damageInfo: any) => {
                 if (damageInfo?.damageReason === 'None') return 'Bluezone';
                 if (damageInfo?.damageReason === 'Fall') return 'Fall Damage';
                 if (damageInfo?.damageReason === 'RedZone') return 'Redzone';
                 return kill.killer?.name || kill.dBNOMaker?.name || 'Unknown Player';
->>>>>>> 14c7122d
             };
 
             const getWeaponName = (damageInfo: any) => {
@@ -250,41 +242,27 @@
                     if (damageInfo?.damageReason === 'Fall') return 'Fall';
                     if (damageInfo?.damageReason === 'RedZone') return 'Bomb';
                     return 'Unknown';
-<<<<<<< HEAD
-=======
                 }
                 return this.getReadableWeaponName(damageInfo.damageCauserName);
             };
 
-            if (kill.dBNOMaker?.name === playerName) {
-                const weapon = getWeaponName(kill.dBNODamageInfo);
-                const distance = kill.dBNODamageInfo?.distance 
-                    ? `${Math.round(kill.dBNODamageInfo.distance / 100)}m`
-                    : 'N/A';
-
-                const icon = '🤜';
-                const actionType = 'Knock';
-                const victimName = kill.victim?.name || 'Unknown';
-                    
-                killDetails += `${relativeTime}: ${icon} ${actionType} - [${victimName}](https://www.pubgrank.org/profile/${victimName}) (${weapon}, ${distance})`;
-            }
-            if (kill.killer?.name === playerName) {
-                const weapon = getWeaponName(kill.killerDamageInfo);
-                const distance = kill.killerDamageInfo?.distance 
-                    ? `${Math.round(kill.killerDamageInfo.distance / 100)}m`
-                    : 'N/A';
-
-                const icon = '💀';
-                const actionType = 'Kill';
-                const victimName = kill.victim?.name || 'Unknown';
-                if (killDetails !== '') {
-                    killDetails += '\n';
->>>>>>> 14c7122d
+            const getKillerName = (damageInfo: any, killer: any) => {
+                if (damageInfo?.damageReason === 'None') return 'Bluezone';
+                if (damageInfo?.damageReason === 'Fall') return 'Fall Damage';
+                if (damageInfo?.damageReason === 'RedZone') return 'Redzone';
+                return killer?.name || 'Unknown Player';
+            };
+
+            const getWeaponName = (damageInfo: any) => {
+                if (!damageInfo?.damageCauserName || damageInfo.damageCauserName === 'None') {
+                    if (damageInfo?.damageReason === 'None') return 'Bluezone';
+                    if (damageInfo?.damageReason === 'Fall') return 'Fall';
+                    if (damageInfo?.damageReason === 'RedZone') return 'Bomb';
+                    return 'Unknown';
                 }
                 return this.getReadableWeaponName(damageInfo.damageCauserName);
             };
 
-<<<<<<< HEAD
             if (kill.victim?.name === playerName) {
                 // For knocks
                 if (!kill.finisher) { // This is a knock, not a finish
@@ -304,25 +282,6 @@
 
                 // For kills/finishes
                 const killerName = getKillerName(kill.killerDamageInfo, kill.killer);
-=======
-            if (kill.dBNOMaker?.name !== playerName && kill.victim?.name === playerName) {
-                const dBNOMakerName = kill.dBNOMaker?.name || 'Unknown';
-                const weapon = getWeaponName(kill.dBNODamageInfo);
-                const distance = kill.dBNODamageInfo?.distance 
-                    ? `${Math.round(kill.dBNODamageInfo.distance / 100)}m`
-                    : 'N/A';
-
-                const icon = '🔻';
-                const actionType = 'Knocked by';
-                if (killDetails !== '') {
-                    killDetails += '\n';
-                }
-                killDetails += `${relativeTime}: ${icon} ${actionType} - [${dBNOMakerName}](https://www.pubgrank.org/profile/${dBNOMakerName}) (${weapon}, ${distance})`;
-            }
-            
-            if (kill.victim?.name === playerName) {
-                const killerName = getKillerName(kill.killerDamageInfo);
->>>>>>> 14c7122d
                 const weapon = getWeaponName(kill.killerDamageInfo);
                 const distance = kill.killerDamageInfo?.distance 
                     ? `${Math.round(kill.killerDamageInfo.distance / 100)}m`
